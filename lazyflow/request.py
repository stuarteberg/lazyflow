import time, os, sys
import psutil
import atexit
from collections import deque
from Queue import Queue, LifoQueue, Empty, PriorityQueue
from threading import Thread, current_thread
import thread
import greenlet
import threading
from helpers import detectCPUs
import math
import logging
import itertools

from zmq_master import ZMQMasterWork, ZMQMasterNotifications, ZMQWatchDog, ZMQMasterRequests

greenlet.GREENLET_USE_GC = False #use garbage collection
sys.setrecursionlimit(1000)


def patchIfForeignThread(thread):
    if not hasattr(thread, "finishedGreenlets"):
        setattr(thread, "wlock", threading.Lock())
        setattr(thread, "workAvailable", False)
        setattr(thread, "requests", deque())
        setattr(thread, "finishedGreenlets", deque())
        setattr(thread, "last_request", None)
        setattr(thread, "current_request", None)

def wakeUp(thr):
    try:
        thr.workAvailable = True
        thr.wlock.release()
    except thread.error:
        pass

def runDebugShell():
    import traceback
    traceback.print_exc()
    import IPython
    version_str = IPython.__version__.split(".")
    if int(version_str[1]) < 11:
        shell = IPython.Shell.IPShellEmbed()
        shell()
    else:
        IPython.embed()


class Worker(Thread):
    
    logger = logging.getLogger(__name__ + '.Worker')
    
    def __init__(self, machine, wid = 0):
        Thread.__init__(self)
        self.daemon = True # kill automatically on application exit!
        self.logger.info( "Creating worker %r for ThreadPool %r" % (self, machine) )
        self.wid = wid
        self.machine = machine
        self.running = True
        self.processing = False
        self.last_request = None
        self.current_request = None
        #self.socket = zmq.Socket(context,zmq.SUB)
        #self.socket.bind("inproc://%d" % self.wid)
        self.requests = deque()#PriorityQueue()
        self.finishedGreenlets = deque()
        self.process = psutil.Process(os.getpid())
        self.wlock = threading.Lock()
        self.wlock.acquire()
        self.workAvailable = False

    def submit_cloud(self):
        pass


    def stop(self):
        self.logger.debug("stopping worker %r of machine %r" % (self, self.machine))
        self.flush()

        self.running = False
        wakeUp(self)
        self.join()

    def flush(self):
        allDone = False

        while not allDone:
        # wait untile all threads have nothing to do anymore
            allDone = True
            for w in self.machine.workers:
                if w.running and (w.processing or len(self.machine.requests0) > 0):
                    #print "Worker %r still working..." % w, len(self.machine.requests0)
                    allDone = False
                    time.sleep(0.03)
                    break


    def run(self):
            # cache value for less dict lookups
        requests0 = self.machine.requests0
        requests1 = self.machine.requests1
        freeWorkers = self.machine.freeWorkers
    
        while self.running:
            self.processing = False
            freeWorkers.add(self)
            #print "Worker %r sleeping..." % self
            self.wlock.acquire()
            self.processing = True
            #print "Worker %r working..." % self
            try:
                freeWorkers.remove(self)
            except KeyError:
                pass
            didRequest = True
            while len(self.finishedGreenlets) != 0 or didRequest:
                self.workAvailable = False
                # first process all finished greenlets
                while not len(self.finishedGreenlets) == 0:
                    gr = self.finishedGreenlets.popleft()
                    if gr.request.canceled is False:
                        self.current_request = gr.request
                        lock = gr.switch()
                        if lock:
                          lock.release()
    
                # processan higher priority request if available
                didRequest = False
                req = None
                try:
                    req = requests1.pop()
                    #prio, req = requests.get(block=False)
                except IndexError:
                    # requests was empty..
                    pass
                if req is not None and req.finished is False and req.canceled is False:
                    didRequest = True
                    gr = CustomGreenlet(req._execute)
                    self.current_request = req
                    gr.thread = self
                    gr.request = req
                    lock = gr.switch()
                    if lock:
                      lock.release()
    
                if didRequest is False:
                    # only do a low priority request if no higher priority request
                    # was available
                    try:
                        req = requests0.pop()
                    except IndexError:
                        # requests was empty..
                        pass
                    if req is not None and req.finished is False and req.canceled is False:
                        didRequest = True
                        gr = CustomGreenlet(req._execute)
                        self.current_request = req
                        gr.thread = self
                        gr.request = req
                        lock = gr.switch()
                        if lock:
                          lock.release()
    
                # reset the wait lock state, otherwise the surrounding while self.running loop will always be executed twice
                try:
                    self.wlock.release()
                except thread.error:
                    pass
                self.wlock.acquire()

class Singleton(type):
    """
    simple implementation of meta class that implements the singleton pattern.
    """
    def __init__(cls, name, bases, dict):
        super(Singleton, cls).__init__(name, bases, dict)
        cls.instance = None

    def __call__(cls,*args,**kw):
        if cls.instance is None:
            cls.instance = super(Singleton, cls).__call__(*args, **kw)
        return cls.instance


class ThreadPool(object):
    """
    This class uses the Singleton meta class to
    represent the cpus of the machine
    """
    __metaclass__ = Singleton

    def __init__(self):
        self._finished = False
        #self.requests = PriorityQueue()
        self.requests0 = deque()
        self.requests1 = deque()
        self.workers = set()
        self.freeWorkers = set()
        if os.environ.has_key("LAZYFLOW_THREAD_COUNT"):
            self.numThreads = int(os.environ["LAZYFLOW_THREAD_COUNT"])
        else:
            self.numThreads = detectCPUs()
        self.lastWorker = None
<<<<<<< HEAD

        self._init_zmq()

        for i in range(int(math.ceil(self.numThreads/2.0))):
=======
        for i in range(self.numThreads):
>>>>>>> 244f3cf3
            w = Worker(self)
            self.workers.add(w)
            w.start()
            self.lastWorker = w
        self._pausesLock = threading.Lock()
        self._pauses = 0

    def _init_zmq(self):
        self._zmq_watch = ZMQWatchDog(self)
        self._zmq_work = ZMQMasterWork(self)
        self._zmq_results = ZMQMasterNotifications(self, self._zmq_work._requests)
        self._zmq_requests = ZMQMasterRequests(self, self._zmq_work._requests)
        patchIfForeignThread(self._zmq_results)
        self._zmq_watch.start()
        self._zmq_work.start()
        self._zmq_results.start()
        self._zmq_requests.start()


    def putRequest_cloud(self, request):
        self._zmq_work.putRequest(request)


    def putRequest(self, request):
        """
        Put a job in the queue of a free worker. if no
        worker is free, put it to the threadpool request queue,
        the first free worker will take it from there.
        """
        #self.requests.put((request.prio,request))
        if request.prio == 0:
            if self._pauses == 0:
              self.requests0.append(request)
            else:
              # silently drop request
              # TODO: notify request of dropping ?
              pass
        else:
            self.requests1.append(request)
        try:
            w = self.freeWorkers.pop()
            wakeUp(w)
        except KeyError:
            pass

    def stopThreadPool(self):
        """
        wait until all requests are processed and stop the workers.
        """
        if not self._finished:
            self._finished = True
            self._zmq_watch.stop()
            self._zmq_work.stop()
            self._zmq_results.stop()
            self._zmq_requests.stop()
            # stop the workers of the machine
            for w in self.workers:
                w.stop()

    def pause(self):
        """
        Pause Threadpool : drop new requests, wait unitl existing requests
        are executed, increase _pauses counter
        """
        cur_tr = threading.current_thread()
        print cur_tr.current_request
        assert cur_tr.current_request == None, "ERROR: the threadpool cannot be paused from inside a request"
        self._pausesLock.acquire()
        self._pauses += 1
        self._pausesLock.release()
        for w in self.workers:
          w.flush()


    def unpause(self):
        """
        Unpause Threadpool : decreases the pauses counter, when
        reaching 0 requests are processed again
        """
        self._pausesLock.acquire()
        if self._pauses > 0:
          self._pauses -= 1
        self._pausesLock.release()

@atexit.register
def stopThreadPool():
    """
    global atexit handler, on program exit stop
    all workers.
    """
    # get the machine singleton
    machine = ThreadPool()
    machine.stopThreadPool()

# create a  globalmachine instance
global_thread_pool = ThreadPool()


# unused decorator
class inThread(object):
    def __init__(self, f):
        self.f = f
        f.func_dict['greencall_inThread'] = True

    def __call__(self):
        self.f()


class CustomGreenlet(greenlet.greenlet):
    """
    small helper class that wraps a greenlet and provides
    additional attributes.
    """
    __slots__ = ("thread", "request")



class Lock(object):
    """
    experimental non blocking, request/threadpool/worker compatible
    Lock object that can be used for long running tasks.

    The Lock object can only be used from within CustomGreenlets.

    If a thread would normally block on an acquire() call, due to an
    already acquired lock, this lock instead switches to the
    Workers run function, so that the thread can execute other tasks.
    """

    def __init__(self):
        self.lock1 = threading.Lock()
        self.lock1.acquire()
        self.lock2 = threading.Lock()
        self.waiting = deque()

    def acquire(self):
        try:
            # try to acqiure lock1 (unlocked lock1 means
            # this Lock object is already acquired by somebody else
            self.lock1.release()
            self.lock2.acquire()
        except thread.error:
            # equivalent to locked
            cur_gr = greenlet.getcurrent()
            self.waiting.append(cur_gr)

            # yield to Worker run loop
            cur_gr.parent.switch()


    def release(self):
        self.lock2.release()

        # try to pop a waiting greenlet from the queue
        # and wake it up
        try:
            gr = self.waiting.popleft()

            # reset the state of this Lock object to acquired
            # because the greenlet that is woken up
            # will release it for us
            self.lock2.acquire()
            gr.thread.finishedGreenlets.appendleft(gr)
            wakeUp(gr.thread)
        except IndexError:
            # indicate that this Lock object can be acquired again
            self.lock1.acquire()

class Pool(object):
    """
    Request pool class for handling many requests jointly

    THIS CLASS IS NOT THREAD SAFE. I.e. the class should only be
    accessed from a single thread.
    """

    def __init__(self):
        self.requests = []
        self.callbacks_finish = []

        self.running = False
        self.finished = False

        self.counter = itertools.count()
        self.count_finished = self.counter.next()
        self.must_finish = 0

    def request(self, func, **kwargs):
        """
        generate a request object which is added to the pool.

        returns the generaded request.
        """
        if not self.running and not self.finished:
            req = Request(func, **kwargs)
            self.requests.append(req)
            self.must_finish += 1
        return req

    def add(self, req):
        """
        add an already existing request object to the pool

        returns the request object.
        """
        if not self.running and not self.finished and not req in self.requests:
            self.requests.append(req)
            self.must_finish += 1
        return req

    def submit(self):
        """
        Start processing of the requests
        """
        if not self.running and not self.finished:
            self.running = True
            # catch the case of an empty pool
            if self.must_finish == 0:
                self._finalize()
            for r in self.requests:
                r.submit()
                r.onFinish(self._req_finished)

    def wait(self):
        """
        Start processing of the requests and blocking wait for their completion.
        """
        if self.must_finish == 1:
            self.requests[0].wait()
            self._finalize()
        else:
            self.submit()
            #print "submitting", self
            if not self.finished:
                cur_tr = threading.current_thread()
                if isinstance(cur_tr, Worker):
                    finished_lock = Lock() # special Worker compatible non-blocking lock
                else:
                    finished_lock = threading.Lock() # normal lock
                #print "waiting", self, self.must_finish, self.count_finished
                finished_lock.acquire()
                self.onFinish(self._release_lock, lock = finished_lock)
                finished_lock.acquire()
                #print "finished", self
            


    def onFinish(self, func, **kwargs):
        """
        Register a callback function which is executed once all requests in the
        pool are completed.
        """
        if not self.finished:
            self.callbacks_finish.append((func,kwargs)) 
        else:
            func(**kwargs)

    def clean(self):
        """
        Clean all the requests and the pool.
        """
        for r in self.requests:
            r.clean()
        self.requests = []
        self.callbacks_finish = []
    
    def _finalize(self):
        self.running = False
        self.finished = True
        callbacks_finish = self.callbacks_finish
        self.finished_callbacks = []
        for f, kwargs in callbacks_finish:
            f(**kwargs)

    def _req_finished(self, req):
        self.count_finished = self.counter.next()
        if self.count_finished >= self.must_finish:
            self._finalize()


    def __len__(self):
        return self.must_finish
            
    def _release_lock(self, lock):
        lock.release()


class Request(object):
    """
    Class that wraps a computation.

    it takes a function and its arguments on initialization and allows
    to execute this function synchronously and asynchronously. In addition
    various types of callbacks can be provided that notify
    of cancellation, finished computation etc.
    """

    logger = logging.getLogger(__name__ + '.Request')
    EnableRequesterStackDebugging = False

    def __init__(self, function, **kwargs):
        self.running = False
        self.finished = False
        self.canceled = False
        self.processing = False
        self.lock = threading.Lock()
        self.function = function
        self.kwargs = kwargs
        self.callbacks_cancel = []
        self.callbacks_finish = []
        self.waiting_greenlets = []
        #self.waiting_locks = []
        self.child_requests = set()
        self.result = None
        self.parent_request = None
        self.prio = 0
        cur_gr = greenlet.getcurrent()
        cur_tr = threading.current_thread()
        patchIfForeignThread(cur_tr)

        if hasattr(cur_tr, "current_request"):
            self.parent_request = cur_tr.current_request
            if self.parent_request is not None:
              self.prio = self.parent_request.prio - 1

              # self.parent_request.lock.acquire()
              self.parent_request.child_requests.add(self)
              # self.parent_request.lock.release()

              # always hold back one request that
              # was created in a thread.
              # if a second one is created, submit the first one to the job queue
        last_request = cur_tr.last_request
        if last_request is not None:
            #print "bursting..."
            last_request.submit()
        cur_tr.last_request = self

        self._requesterStack = None


    def __call__(self):
        """
        synchronous wait without timeout
        """
        return self.wait()

    def _releaseLock(self, lock):
        """
        helper function that sets an event. this is used by the wait
        method to provide a possiblity for an non-worker thread to wait
        for completion of a request.
        """
        try:
            lock.release()
        except thread.error:
            pass

    def wait(self, timeout = 0):
        """
        synchronous wait for exectution of function
        """
        cur_gr = greenlet.getcurrent()
        cur_tr = threading.current_thread()

        if self.EnableRequesterStackDebugging:
            import traceback
            self._requesterStack = traceback.extract_stack()

        # if we are waiting for something else
        # burst the last reqeust
        patchIfForeignThread(cur_tr)
        last_request = cur_tr.last_request
        if last_request is not None and last_request != self:
            #print "bursting..."
            last_request.submit()
        cur_tr.last_request = None

        self.lock.acquire()
        if not self.finished and not self.canceled:
            if not self.running:
                self.running = True
                self.lock.release()
                self._execute()
            else:
                # wait for results
                if isinstance(cur_tr, Worker):
            # just wait for the request to finish
            # we will get woken up
                    self.waiting_greenlets.append(cur_gr)
                    
                    # switch back to parent, parent will release lock 
                    cur_gr.parent.switch(self.lock)
                else:
                    lock = cur_tr.wlock
                    try:
                        lock.release()
                    except thread.error:
                        pass
                    lock.acquire()
                    #self.waiting_locks.append(lock)
                    self.callbacks_finish.append((Request._releaseLock, {"lock" : lock}))
                    self.lock.release()
                    lock.acquire()
        else:
          self.lock.release()
        return self.result

    def submit_cloud(self):
        """
        asynchronous execution in background via zmq
        """
        
        # test before locking, otherwise deadlock ?
        if self.finished or self.canceled:
          return self
        
        self.lock.acquire()
        if not self.running:
            self.running = True
            self.lock.release()
            global_thread_pool.putRequest_cloud(self)
        else:
            self.lock.release()
        return self



    def submit(self):
        """
        asynchronous execution in background
        """
        if self.EnableRequesterStackDebugging:
            import traceback
            self._requesterStack = traceback.extract_stack()

        # test before locking, otherwise deadlock ?
        if self.finished or self.canceled:
          return self

        self.lock.acquire()
        if not self.running:
            self.running = True
            self.lock.release()
            global_thread_pool.putRequest(self)
        else:
            self.lock.release()
        return self


    def onCancel(self, callback, *args, **kwargs):
        """
        specify a callback that is called when the request is canceled.
        """
        self.lock.acquire()
        if not self.canceled:
            self.callbacks_cancel.append((callback, args, kwargs))
            self.lock.release()
        else:
            self.lock.release()
            callback(self, *args,**kwargs)
        return self

    def onFinish(self, callback, **kwargs):
        """
        execute function asynchronously and
        call the specified callback function with the given
        args and kwargs.
        """
        self.lock.acquire()
        if not self.finished:
            self.callbacks_finish.append((callback, kwargs))
            self.lock.release()
        else:
            self.lock.release()
            callback(self,**kwargs)
        return self


    def cancel(self):
        """
        cancel a running request
        """
        self.lock.acquire()
        if not self.finished:
            callbacks_cancel = self.callbacks_cancel
            self.callbacks_cancel = []
            child_requests = self.child_requests
            self.child_requests = set()
            self.lock.release()

            canceled = True
            for c in callbacks_cancel:
            # call the callback tuples
                canceled = c[0](self, *c[1],**c[2])
                if canceled is False:
                    self.logger.debug( "onCancel callback refused cancellation" )
                    break
            if canceled:
                self.logger.debug( "cancelling request" )
                for c in child_requests:
                    print "canceling child.."
                    c.cancel()
                self.canceled = True
        else:
            self.lock.release()
            self.logger.debug( "tried to cancel but: self.finished={}, self.canceled={}".format(self.finished, self.canceled) )

    def _execute(self):
        """
        helper function that executes the actual function of the request
        calls all callbacks specified with onNotify and
        resumes all waiters in other worker threads.
        """
            # assert self.running is True
            # assert self.finished is False
        if self.canceled:
            return

        cur_tr = threading.current_thread()
        req_backup = cur_tr.current_request
        cur_tr.current_request = self

        # do the actual work
        self.result = self.function(**self.kwargs)

        self.after_execute(self.result, cur_tr, req_backup)

    def after_execute(self, result, cur_tr, req_backup):
        self.lock.acquire()
        self.result = result
        self.finished = True
        self.processing = True

        waiting_greenlets = self.waiting_greenlets
        self.waiting_greenlets = None
        # waiting_locks = self.waiting_locks
        # self.waiting_locks = None
        callbacks_finish = self.callbacks_finish
        self.callbacks_finish = None
        self.lock.release()

        #self.lock.acquire()
        if self.parent_request is not None:
            # self.parent_request.lock.acquire()
            try:
                self.parent_request.child_requests.remove(self)
            except KeyError:
                pass
            # self.parent_request.lock.release()
            if self.prio - 1 < self.parent_request.prio:
                self.parent_request.prio = self.prio - 1
        #self.lock.release()

        for gr in waiting_greenlets:
            # greenlets ready to continue in the quee of the corresponding workers
            gr.thread.finishedGreenlets.append(gr)
            wakeUp(gr.thread)

        #for l in waiting_locks:
        #  l.release()

        for c in callbacks_finish:
            # call the callback tuples
            c[0](self, **c[1])

        cur_tr.current_request = req_backup

    #
    #
    #  Functions for backwards compatability !
    #


    def _wrapperFinishCallback(self, real_callback, **kwargs):
        real_callback(self.result, **kwargs)


    def notify(self, function, **kwargs):
        """
        convenience function, setup a callback for finished computation
        and start the computation in the background
        """
        self.onFinish( Request._wrapperFinishCallback, real_callback = function, **kwargs)
        self.submit()
        return self

    def allocate(self, priority = 0):
        return self


    def writeInto(self, destination):
        self.kwargs["destination"] = destination
        return self

    def clean(self):
        self.kwargs = {}
        self.result = None
        self.callbacks_finish = []
        self.callbacks_cancel = []


    def getResult(self):
        return self.result<|MERGE_RESOLUTION|>--- conflicted
+++ resolved
@@ -201,14 +201,10 @@
         else:
             self.numThreads = detectCPUs()
         self.lastWorker = None
-<<<<<<< HEAD
 
         self._init_zmq()
 
-        for i in range(int(math.ceil(self.numThreads/2.0))):
-=======
         for i in range(self.numThreads):
->>>>>>> 244f3cf3
             w = Worker(self)
             self.workers.add(w)
             w.start()
