--- conflicted
+++ resolved
@@ -272,14 +272,8 @@
             # we are in the ._value case of an inputSlot
             if self.destination is None:
                 self.destination = self.slot._allocateStorage(self._writer._start, self._writer._stop, False)            
-<<<<<<< HEAD
-
-            self.wait() #this sets self.finished and copies the results over
-        if not self.finished:
-=======
             self.wait() #this sets self._finished and copies the results over
         if not self._finished:
->>>>>>> ad6cca98
             self.lock = Lock()
             #self._putOnTaskQueue()
             #return
